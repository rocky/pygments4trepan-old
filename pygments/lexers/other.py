--- conflicted
+++ resolved
@@ -36,10 +36,8 @@
            'ECLLexer', 'UrbiscriptLexer', 'OpenEdgeLexer', 'BroLexer',
            'MscgenLexer', 'KconfigLexer', 'VGLLexer', 'SourcePawnLexer',
            'RobotFrameworkLexer', 'PuppetLexer', 'NSISLexer', 'RPMSpecLexer',
-<<<<<<< HEAD
-           'CbmBasicV2Lexer', 'AutoItLexer', 'RexxLexer', 'APLLexer']
-=======
-           'CbmBasicV2Lexer', 'AutoItLexer', 'RexxLexer', 'LSLLexer']
+           'CbmBasicV2Lexer', 'AutoItLexer', 'RexxLexer', 'APLLexer',
+           'LSLLexer']
 
 
 class LSLLexer(RegexLexer):
@@ -127,7 +125,6 @@
             (r'\\.',                              Error)
         ]
     }
->>>>>>> 5aff2e12
 
 
 class ECLLexer(RegexLexer):
