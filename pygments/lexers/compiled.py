--- conflicted
+++ resolved
@@ -1351,12 +1351,8 @@
                  ('#pop', 'oc_classname')),
                 (r'(@class|@protocol)(\s+)', bygroups(Keyword, Text),
                  ('#pop', 'oc_forward_classname')),
-<<<<<<< HEAD
-                (r'@[\[{(]', Punctuation),
-=======
                 # @ can also prefix other expressions like @{...} or @(...)
                 (r'@', Punctuation),
->>>>>>> 6b9cc707
                 inherit,
             ],
             'oc_classname' : [
