--- conflicted
+++ resolved
@@ -27,11 +27,7 @@
            'MxmlLexer', 'HaxeLexer', 'HamlLexer', 'SassLexer', 'ScssLexer',
            'ObjectiveJLexer', 'CoffeeScriptLexer', 'LiveScriptLexer',
            'DuelLexer', 'ScamlLexer', 'JadeLexer', 'XQueryLexer',
-<<<<<<< HEAD
-           'DtdLexer', 'DartLexer', 'LassoLexer', 'QmlLexer']
-=======
-           'DtdLexer', 'DartLexer', 'LassoLexer', 'TypeScriptLexer']
->>>>>>> af0b2018
+           'DtdLexer', 'DartLexer', 'LassoLexer', 'QmlLexer', 'TypeScriptLexer']
 
 
 class JavascriptLexer(RegexLexer):
@@ -2995,6 +2991,8 @@
 class TypeScriptLexer(RegexLexer):
     """
     For `TypeScript <http://www.python.org>`_ source code.
+
+    *New in Pygments 1.6.*
     """
 
     name = 'TypeScript'
